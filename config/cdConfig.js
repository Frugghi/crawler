// Copyright (c) Microsoft Corporation and others. Licensed under the MIT license.
// SPDX-License-Identifier: MIT

const config = require('painless-config')

const azblob = {
  connection: config.get('HARVEST_AZBLOB_CONNECTION_STRING'),
  container: config.get('HARVEST_AZBLOB_CONTAINER_NAME')
}

const githubToken = config.get('CRAWLER_GITHUB_TOKEN')

const file = {
  location: config.get('FILE_STORE_LOCATION') || (process.platform === 'win32' ? 'c:/temp/cd' : '/tmp/cd')
}

module.exports = {
  provider: 'memory', // change this to redis if/when we want distributed config
  searchPath: [module],
  crawler: {
    count: 2
  },
  filter: {
    provider: 'filter',
    filter: {}
  },
  fetch: {
    dispatcher: 'cdDispatch',
    cdDispatch: {},
    git: {},
    mavenCentral: {},
    npmjs: {},
    nuget: {},
<<<<<<< HEAD
    pypi: {}
=======
    rubygems: {}
>>>>>>> 78c5940c
  },
  process: {
    cdsource: {},
    maven: {},
<<<<<<< HEAD
    pypi: {},
=======
    gem: {},
>>>>>>> 78c5940c
    npm: {
      githubToken
    },
    nuget: {
      githubToken
    },
    package: {},
    scancode: {
      installDir: config.get('SCANCODE_HOME') || 'C:\\installs\\scancode-toolkit-2.9.2',
      options: [
        '--copyright',
        '--license',
        '--info',
        '--package',
        '--license-diag',
        '--only-findings',
        ' --strip-root'
        // '--quiet'
      ],
      timeout: 1000,
      processes: 2,
      format: '--json-pp',
      maxCount: 1000000, // Maximum file count in repo for local processing. Above this scanning is done as a build
      maxSize: 50000 * 1024, // Maximum repo size in KB after which scancode would run in build and not directly in crawler
      build: {
        crawlerUrl: config.get('CRAWLER_SERVICE_URL') || 'http://localhost:5000',
        crawlerAuthToken: config.get('CRAWLER_SERVICE_AUTH_TOKEN') || 'secret',
        vsts: {
          collectionUrl:
            config.get('VSTS_BUILD_COLLECTION_URL') || 'https://clearlydefined.visualstudio.com/DefaultCollection',
          apiToken: config.get('VSTS_API_TOKEN'),
          project: config.get('VSTS_BUILD_PROJECT_NAME') || 'ClearlyDefined',
          definitionName: config.get('VSTS_BUILD_DEFINITION_NAME') || 'Run scancode (master)',
          emptyRepoUrl: config.get('VSTS_REPO') || 'https://clearlydefined.visualstudio.com/_git/ClearlyDefined',
          azureSubscriptionEndpoint: config.get('VSTS_AZURE_SUBSCRIPTION_ENDPOINT'),
          azureContainerRegistry: config.get('VSTS_AZURE_CONTAINER_REGISTRY')
        }
      }
    },
    source: {},
    top: {
      githubToken
    },
    vsts: {
      apiToken: config.get('VSTS_API_TOKEN')
    }
  },
  store: {
    dispatcher: config.get('CRAWLER_STORE_PROVIDER') || 'file',
    cdDispatch: {},
    webhook: {
      url: config.get('CRAWLER_WEBHOOK_URL') || 'http://localhost:4000/webhook',
      token: config.get('CRAWLER_WEBHOOK_TOKEN')
    },
    azblob,
    file
  },
  deadletter: {
    provider: config.get('CRAWLER_DEADLETTER_PROVIDER') || config.get('CRAWLER_STORE_PROVIDER') || 'file',
    azblob,
    file
  },
  queue: {
    provider: config.get('CRAWLER_QUEUE_PROVIDER') || 'memory',
    memory: {
      weights: { immediate: 3, soon: 2, normal: 3, later: 2 }
    },
    amqp10: {
      weights: { immediate: 3, soon: 2, normal: 3, later: 2 },
      managementEndpoint: config.get('CRAWLER_SERVICEBUS_MANAGER_ENDPOINT'),
      url: config.get('CRAWLER_AMQP10_URL'),
      queueName: config.get('CRAWLER_QUEUE_PREFIX') || 'cdcrawlerdev',
      enablePartitioning: true,
      credit: 5,
      messageSize: 240,
      parallelPush: 10,
      pushRateLimit: 200,
      // metricsStore: 'redis',
      attenuation: {
        ttl: 3000
      }
    },
    serviceBus: {
      weights: { immediate: 3, soon: 2, normal: 3, later: 2 },
      connectionString:
        config.get('CRAWLER_SERVICEBUS_CONNECTION_STRING') || config.get('CRAWLER_SERVICEBUS_MANAGER_ENDPOINT'),
      queueName: config.get('CRAWLER_QUEUE_PREFIX') || 'cdcrawlerdev',
      enablePartitioning: 'false', // Service Bus APIs do not support partitioning yet
      maxSizeInMegabytes: '5120',
      lockDuration: 'PT5M', // 5 min
      lockRenewal: 4.75 * 60 * 1000, // 4 min 45 sec
      maxDeliveryCount: 100,
      attenuation: {
        ttl: 3000
      }
    },
    storageQueue: {
      weights: { immediate: 3, soon: 2, normal: 3, later: 2 },
      connectionString: azblob.connection,
      queueName: config.get('CRAWLER_QUEUE_PREFIX') || 'cdcrawlerdev',
      visibilityTimeout: 3 * 60 * 60, // 3 hours
      attenuation: {
        ttl: 3000
      }
    }
  },
  redis: {
    // provider: redis
    redis: {
      // redis config options go here
    }
  }
}<|MERGE_RESOLUTION|>--- conflicted
+++ resolved
@@ -31,20 +31,14 @@
     mavenCentral: {},
     npmjs: {},
     nuget: {},
-<<<<<<< HEAD
     pypi: {}
-=======
     rubygems: {}
->>>>>>> 78c5940c
   },
   process: {
     cdsource: {},
     maven: {},
-<<<<<<< HEAD
     pypi: {},
-=======
     gem: {},
->>>>>>> 78c5940c
     npm: {
       githubToken
     },
