// Copyright (c) Microsoft Corporation and others. Licensed under the MIT license.
// SPDX-License-Identifier: MIT

<<<<<<< HEAD
const BaseHandler = require('../../lib/baseHandler');
const EntitySpec = require('../../lib/entitySpec');
const fs = require('fs');
const mavenCentral = require('../../lib/mavenCentral');
const sourceDiscovery = require('../../lib/sourceDiscovery');
const SourceSpec = require('../../lib/sourceSpec');
const parseString = require('xml2js').parseString;
=======
const BaseHandler = require('../../lib/baseHandler')
const fs = require('fs')
const sourceDiscovery = require('../../lib/sourceDiscovery')
const SourceSpec = require('../../lib/sourceSpec')
const parseString = require('xml2js').parseString
>>>>>>> 923f2b1f

class MavenExtract extends BaseHandler {
  get schemaVersion() {
    return 1
  }

  get toolSpec() {
    return { tool: 'clearlydefined', toolVersion: this.schemaVersion }
  }

  canHandle(request) {
    const spec = this.toSpec(request)
    return request.type === 'maven' && spec && spec.type === 'maven'
  }

  // Coming in here we expect the request.document to have id, location and metadata properties.
  // Do interesting processing...
  async handle(request) {
    if (this.isProcessing(request)) {
      // skip all the hard work if we are just traversing.
<<<<<<< HEAD
      const { spec } = super._process(request);
      this.addBasicToolLinks(request, spec);
      const manifest = await this._getManifest(request, request.document.location);
      await this._createDocument(request, spec, manifest, request.document.registryData);
=======
      const { spec } = super._process(request)
      this.addBasicToolLinks(request, spec)
      const manifest = await this._getManifest(request.document.location)
      await this._createDocument(request, spec, manifest, request.document.registryData)
>>>>>>> 923f2b1f
    }
    if (request.document.sourceInfo) {
      const sourceSpec = SourceSpec.adopt(request.document.sourceInfo)
      this.linkAndQueue(request, 'source', sourceSpec.toEntitySpec())
    }
    return request
  }

<<<<<<< HEAD
  async _getManifest(request, location) {
    const pomContent = fs.readFileSync(location);
    const pom = await new Promise((resolve, reject) => parseString(pomContent,
      (error, result) => error ? reject(error) : resolve(result)));

    // clean up some stuff we don't actually look at.
    delete pom.project.build;
    delete pom.project.dependencies;
    delete pom.project.dependencyManagement;
    delete pom.project.modules;
    delete pom.project.profiles;

    if (pom && pom.project && pom.project.parent) {
      const parentManifest = await this._fetchParentPomManifest(request, pom)
      return this._mergePomInto(pom, parentManifest);
    } else
      return { summary: pom, poms: [ pom ] }
  }

  async _fetchParentPomManifest(request, pom) {
    const parent = pom.project.parent[0];
    const spec = new EntitySpec('maven', 'mavencentral', parent.groupId[0], parent.artifactId[0], parent.version[0]);
    const file = this._createTempFile(request);

    const code = await mavenCentral.fetchPom(spec, file.name);

    // If something went wrong, return an empty parent.
    if (code === 404)
      return { summary: {}, poms: [] };

    return await this._getManifest(request, file.name);
  }

  _mergePomInto(pom, manifest) {
    // TODO probably this should be a lot smarter...
    const summary = { project: Object.assign({}, manifest.summary.project, pom.project) };

    const poms = manifest.poms.slice(0);
    poms.unshift(pom);

    return {
      summary: summary,
      poms: poms
    }
=======
  async _getManifest(location) {
    const manifestContent = fs.readFileSync(location)
    return await new Promise((resolve, reject) =>
      parseString(manifestContent, (error, result) => (error ? reject(error) : resolve(result)))
    )
>>>>>>> 923f2b1f
  }

  _discoverCandidateSourceLocations(manifest) {
    const candidateUrls = []
    if (manifest.project && manifest.project.scm) candidateUrls.push(manifest.project.scm.url)
    return candidateUrls
  }

  async _discoverSource(version, locations) {
    // TODO lookup source discovery in a set of services that have their own configuration
    return sourceDiscovery(version, locations, { githubToken: this.options.githubToken })
  }

  async _createDocument(request, spec, manifest, registryData) {
    // setup the manifest to be the new document for the request
    request.document = { _metadata: request.document._metadata, manifest, registryData }
    // Add interesting info
    if (registryData.timestamp) request.document.releaseDate = new Date(registryData.timestamp).toISOString()

    const manifestCandidates = this._discoverCandidateSourceLocations(manifest)
    const sourceInfo = await this._discoverSource(spec.revision, [...manifestCandidates])
    if (sourceInfo) return (request.document.sourceInfo = sourceInfo)

    // didn't find any source so make up a sources url to try if the registry thinks there is source
    if (!registryData.ec.includes('-sources.jar')) return
    const mavenSourceInfo = {
      type: 'sourcearchive',
      provider: 'mavencentral',
      url: `${spec.namespace}/${spec.name}`,
      revision: spec.revision
    }
    request.document.sourceInfo = mavenSourceInfo
  }
}

module.exports = options => new MavenExtract(options)<|MERGE_RESOLUTION|>--- conflicted
+++ resolved
@@ -1,7 +1,6 @@
 // Copyright (c) Microsoft Corporation and others. Licensed under the MIT license.
 // SPDX-License-Identifier: MIT
 
-<<<<<<< HEAD
 const BaseHandler = require('../../lib/baseHandler');
 const EntitySpec = require('../../lib/entitySpec');
 const fs = require('fs');
@@ -9,13 +8,6 @@
 const sourceDiscovery = require('../../lib/sourceDiscovery');
 const SourceSpec = require('../../lib/sourceSpec');
 const parseString = require('xml2js').parseString;
-=======
-const BaseHandler = require('../../lib/baseHandler')
-const fs = require('fs')
-const sourceDiscovery = require('../../lib/sourceDiscovery')
-const SourceSpec = require('../../lib/sourceSpec')
-const parseString = require('xml2js').parseString
->>>>>>> 923f2b1f
 
 class MavenExtract extends BaseHandler {
   get schemaVersion() {
@@ -36,17 +28,10 @@
   async handle(request) {
     if (this.isProcessing(request)) {
       // skip all the hard work if we are just traversing.
-<<<<<<< HEAD
       const { spec } = super._process(request);
       this.addBasicToolLinks(request, spec);
       const manifest = await this._getManifest(request, request.document.location);
       await this._createDocument(request, spec, manifest, request.document.registryData);
-=======
-      const { spec } = super._process(request)
-      this.addBasicToolLinks(request, spec)
-      const manifest = await this._getManifest(request.document.location)
-      await this._createDocument(request, spec, manifest, request.document.registryData)
->>>>>>> 923f2b1f
     }
     if (request.document.sourceInfo) {
       const sourceSpec = SourceSpec.adopt(request.document.sourceInfo)
@@ -55,7 +40,6 @@
     return request
   }
 
-<<<<<<< HEAD
   async _getManifest(request, location) {
     const pomContent = fs.readFileSync(location);
     const pom = await new Promise((resolve, reject) => parseString(pomContent,
@@ -100,13 +84,6 @@
       summary: summary,
       poms: poms
     }
-=======
-  async _getManifest(location) {
-    const manifestContent = fs.readFileSync(location)
-    return await new Promise((resolve, reject) =>
-      parseString(manifestContent, (error, result) => (error ? reject(error) : resolve(result)))
-    )
->>>>>>> 923f2b1f
   }
 
   _discoverCandidateSourceLocations(manifest) {
