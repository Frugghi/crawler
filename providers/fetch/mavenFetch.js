--- conflicted
+++ resolved
@@ -1,21 +1,10 @@
 // Copyright (c) Microsoft Corporation and others. Licensed under the MIT license.
 // SPDX-License-Identifier: MIT
 
-<<<<<<< HEAD
 const BaseHandler = require('../../lib/baseHandler');
 const mavenCentral = require('../../lib/mavenCentral');
 const nodeRequest = require('request');
 const requestPromise = require('request-promise-native');
-=======
-const BaseHandler = require('../../lib/baseHandler')
-const nodeRequest = require('request')
-const requestPromise = require('request-promise-native')
-const fs = require('fs')
-
-const providerMap = {
-  mavencentral: 'https://search.maven.org/remotecontent?filepath='
-}
->>>>>>> 923f2b1f
 
 class MavenFetch extends BaseHandler {
   canHandle(request) {
@@ -47,23 +36,10 @@
   }
 
   async _getArtifact(spec, destination) {
-<<<<<<< HEAD
     if (spec.type === 'sourcearchive')
       return await mavenCentral.fetchSourcesJar(spec, destination);
     else
       return await mavenCentral.fetchPom(spec, destination);
-=======
-    return new Promise((resolve, reject) => {
-      const extension = spec.type === 'sourcearchive' ? '-sources.jar' : '.pom'
-      nodeRequest
-        .get(this._buildUrl(spec, extension), (error, response) => {
-          if (error) return reject(error)
-          if (response.statusCode === 404) resolve(response.statusCode)
-          if (response.statusCode !== 200) reject(new Error(`${response.statusCode} ${response.statusMessage}`))
-        })
-        .pipe(fs.createWriteStream(destination).on('finish', () => resolve(null)))
-    })
->>>>>>> 923f2b1f
   }
 
   // query maven to get the latest version if we don't already have that.
@@ -78,14 +54,6 @@
     return packageInfo.response.docs[0]
   }
 
-<<<<<<< HEAD
-=======
-  _buildUrl(spec, extension) {
-    const fullName = `${spec.namespace}/${spec.name}`.replace(/\./g, '/')
-    return `${providerMap[spec.provider]}${fullName}/${spec.revision}/${spec.name}-${spec.revision}${extension}`
-  }
-
->>>>>>> 923f2b1f
   _createDocument(location, registryData) {
     const releaseDate = new Date(registryData.timestamp).toISOString()
     return { location: location.name, registryData, releaseDate }
